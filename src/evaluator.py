from tqdm import tqdm
import numpy as np
import jax
import wandb
import optax
from functools import partial
import wandb

from flax.training.train_state import TrainState
from flax.training import checkpoints
from torch.utils.data import DataLoader

class Evaluator:
    def __init__(
        self,
        metrics: dict,
        ckpt_dir: str,
        seed: int = 2024,
        progress_bar: bool = True,
        **kwargs,
    ):
        self.metrics = metrics
        self.ckpt_dir = ckpt_dir
        self.seed = seed
        self.progress_bar = progress_bar
    
    def eval(
        self,
        model,
        loader: DataLoader,
    ) -> dict:
        metrics = []
<<<<<<< HEAD
        key = jax.random.PRNGKey(self.seed)
        key, init_key = jax.random.split(key, 2)

        init_batch = next(iter(loader))
        init_batch["position"] = np.arange(25)
        state = TrainState.create(
            apply_fn=model.get_relevance_score,
            params=model.init(init_key, init_batch),
            tx = optax.adamw(5e-5),
        )
        checkpoints.restore_checkpoint(ckpt_dir=self.ckpt_dir, target=state)

        for batch in tqdm(loader, total = 7008, disable=not self.progress_bar):
            metrics.append(self._eval_step(state, batch))
=======
        params = checkpoints.restore_checkpoint(ckpt_dir=self.ckpt_dir, target=None)["params"]

        for batch in tqdm(loader, total = 7008, disable=not self.progress_bar):
            if len(batch["label"]) < 2:
                continue
            metrics.append(self._eval_step(model, params, batch))
>>>>>>> 0d82bc9c
            wandb.log({key: np.mean([m[key] for m in metrics]) for key in self.metrics.keys()})

        return {key: np.mean([m[key] for m in metrics]) for key in self.metrics.keys()}

<<<<<<< HEAD
    @partial(jax.jit, static_argnums = (0,))
    def _eval_step(self, state, batch):
        relevances = state.apply_fn(batch, params = state.params)
=======
    @partial(jax.jit, static_argnums = (0, 1))
    def _eval_step(self, model, params, batch):
        relevances = model.get_relevance_score(batch, params = params)
>>>>>>> 0d82bc9c
        return {metric_name: metric(relevances.squeeze(), batch["label"]) 
                for metric_name, metric in self.metrics.items()}

<|MERGE_RESOLUTION|>--- conflicted
+++ resolved
@@ -1,12 +1,8 @@
 from tqdm import tqdm
 import numpy as np
 import jax
-import wandb
-import optax
 from functools import partial
-import wandb
 
-from flax.training.train_state import TrainState
 from flax.training import checkpoints
 from torch.utils.data import DataLoader
 
@@ -30,42 +26,18 @@
         loader: DataLoader,
     ) -> dict:
         metrics = []
-<<<<<<< HEAD
-        key = jax.random.PRNGKey(self.seed)
-        key, init_key = jax.random.split(key, 2)
-
-        init_batch = next(iter(loader))
-        init_batch["position"] = np.arange(25)
-        state = TrainState.create(
-            apply_fn=model.get_relevance_score,
-            params=model.init(init_key, init_batch),
-            tx = optax.adamw(5e-5),
-        )
-        checkpoints.restore_checkpoint(ckpt_dir=self.ckpt_dir, target=state)
-
-        for batch in tqdm(loader, total = 7008, disable=not self.progress_bar):
-            metrics.append(self._eval_step(state, batch))
-=======
         params = checkpoints.restore_checkpoint(ckpt_dir=self.ckpt_dir, target=None)["params"]
 
         for batch in tqdm(loader, total = 7008, disable=not self.progress_bar):
             if len(batch["label"]) < 2:
                 continue
             metrics.append(self._eval_step(model, params, batch))
->>>>>>> 0d82bc9c
-            wandb.log({key: np.mean([m[key] for m in metrics]) for key in self.metrics.keys()})
 
         return {key: np.mean([m[key] for m in metrics]) for key in self.metrics.keys()}
 
-<<<<<<< HEAD
-    @partial(jax.jit, static_argnums = (0,))
-    def _eval_step(self, state, batch):
-        relevances = state.apply_fn(batch, params = state.params)
-=======
     @partial(jax.jit, static_argnums = (0, 1))
     def _eval_step(self, model, params, batch):
         relevances = model.get_relevance_score(batch, params = params)
->>>>>>> 0d82bc9c
         return {metric_name: metric(relevances.squeeze(), batch["label"]) 
                 for metric_name, metric in self.metrics.items()}
 
