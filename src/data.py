import gzip
from pathlib import Path
from typing import Dict, List, Tuple

import torch
import flax.struct
import numpy as np
from torch.utils.data import IterableDataset
from jax.tree_util import tree_map

from src.const import (
    TrainColumns,
    QueryColumns,
    TOKEN_OFFSET,
    IGNORE_LABEL_TOKEN,
)

@flax.struct.dataclass
class CrossEncoderPretrainDataset(IterableDataset):
    files: List[Path]
    max_sequence_length: int
    masking_rate: float
    mask_query: bool
    mask_doc: bool
    special_tokens: Dict[str, int]
    segment_types: Dict[str, int]
    ignored_titles: List[bytes]
    batch_size: int

    def __iter__(self):
        files = self.get_local_files()

        for file in files:
            with gzip.open(file, "rb") as f:
                query = None

                for i, line in enumerate(f):
                    columns = line.strip(b"\n").split(b"\t")
                    is_query = len(columns) <= 3

                    if is_query:
                        query = columns[QueryColumns.QUERY]
                    else:
                        title = columns[TrainColumns.TITLE]
                        abstract = columns[TrainColumns.ABSTRACT]
                        click = float(columns[TrainColumns.CLICK])
                        position = int(columns[TrainColumns.POS])

                        if title in set(self.ignored_titles):
                            # Skipping documents during training based on their titles.
                            # Used to ignore missing or navigational items.
                            continue

                        tokens, token_types = preprocess(
                            query=query,
                            title=title,
                            abstract=abstract,
                            max_tokens=self.max_sequence_length,
                            special_tokens=self.special_tokens,
                            segment_types=self.segment_types,
                        )

                        attention_mask = tokens > self.special_tokens["PAD"]
                        masked_tokens, labels = self.mask(tokens, token_types)

                        yield {
                            "tokens": masked_tokens,
                            "attention_mask": attention_mask,
                            "token_types": token_types,
                            "labels": labels,
                            "clicks": click,
                            "positions": position,
                        }

    def mask(
        self,
        tokens: np.ndarray,
        token_types: np.ndarray
    ) -> Tuple[np.ndarray, np.ndarray]:
        tokens = tokens.copy()

        # Mask title and abstract with a given probability, the query is never masked:
        masking_probability = np.full_like(
            tokens, fill_value=self.masking_rate, dtype=float
        )

        mask = np.random.binomial(1, p=masking_probability).astype(bool)
        # Ignore all special tokens in masking procedure:
        mask[tokens < TOKEN_OFFSET] = False

        if not self.mask_query:
            mask[token_types == self.segment_types["QUERY"]] = False

        if not self.mask_doc:
            mask[token_types == self.segment_types["TEXT"]] = False

        # Create labels for the MLM prediction task. All non-masked tokens will be
        # marked as -100 to be ignored by the torch cross entropy loss:
        labels = tokens.copy()
        labels[~mask] = IGNORE_LABEL_TOKEN

        # Apply token mask:
        tokens[mask] = self.special_tokens["MASK"]

        return tokens, labels

    def get_local_files(self):
        """
        Select a subset of files to iterate, based on the current worker process.
        See: https://pytorch.org/docs/stable/data.html#torch.utils.data.IterableDataset
        """
        info = torch.utils.data.get_worker_info()

        if info is None:
            worker_num = 1
            worker_id = 0
        else:
            worker_num = info.num_workers
            worker_id = info.id

        return [f for i, f in enumerate(self.files) if i % worker_num == worker_id]
    
    def collate_fn(self, batch):
        return tree_map(np.asarray, torch.utils.data.default_collate(batch))
    
    def get_batch_size(self):
        return self.batch_size

@flax.struct.dataclass
class CrossEncoderListwisePretrainDataset(CrossEncoderPretrainDataset):
    files: List[Path]
    max_sequence_length: int
    masking_rate: float
    mask_query: bool
    mask_doc: bool
    special_tokens: Dict[str, int]
    segment_types: Dict[str, int]
    ignored_titles: List[bytes]
    batch_size: int

    def __iter__(self):
        files = self.get_local_files()

        for file in files:
            with gzip.open(file, "rb") as f:
                query = None

                masked_tokens, attention_masks, token_types = [], [], []
                query_ids, labels, clicks, positions = [], [], [], []

                for i, line in enumerate(f):
                    columns = line.strip(b"\n").split(b"\t")
                    is_query = len(columns) <= 3

                    if is_query:
                        if len(clicks) > self.batch_size:
                            yield {
                                "query_ids": query_ids,
                                "tokens": masked_tokens,
                                "attention_mask": attention_masks,
                                "token_types": token_types,
                                "labels": labels,
                                "clicks": clicks,
                                "positions": positions,
                            }
                            masked_tokens, attention_masks, token_types = [], [], []
                            labels, clicks, positions = [], [], []

                        query = columns[QueryColumns.QUERY]
                        query_id = int(columns[QueryColumns.QID])
                    else:
                        query_ids.append(query_id)
                        title = columns[TrainColumns.TITLE]
                        abstract = columns[TrainColumns.ABSTRACT]

                        if title in set(self.ignored_titles):
                            # Skipping documents during training based on their titles.
                            # Used to ignore missing or navigational items.
                            continue

                        clicks.append(float(columns[TrainColumns.CLICK]))
                        positions.append(int(columns[TrainColumns.POS]))

                        tokens, tt = preprocess(
                            query=query,
                            title=title,
                            abstract=abstract,
                            max_tokens=self.max_sequence_length,
                            special_tokens=self.special_tokens,
                            segment_types=self.segment_types,
                        )
                        token_types.append(tt)

                        attention_masks.append(tokens > self.special_tokens["PAD"])
                        mt, l = self.mask(tokens, tt)
                        masked_tokens.append(mt)
                        labels.append(l)
            
    def collate_fn(self, batch):
        batch = self.pad_batch(batch)
        return {k: np.concatenate([b[k] for b in batch], axis = 0) for k in batch[0].keys()}

    def pad_batch(self, batch: List[dict]) -> List[dict]:
        max_len = np.max([len(b["clicks"]) for b in batch])
        for b in batch:
            diff = max_len - len(b["clicks"])
            b["query_ids"] += [-1] * diff
            b["tokens"] += [np.full_like(b["tokens"][0], self.special_tokens["PAD"])] * diff
            b["attention_mask"] += [np.full_like(b["attention_mask"][0], False)] * diff
            b["token_types"] += [np.full_like(b["token_types"][0], self.segment_types["PAD"])] * diff
            b["labels"] += [np.full_like(b["labels"][0], self.special_tokens["PAD"])] * diff
            b["clicks"] += [0.0] * diff
            b["positions"] += [0] * diff
        return [{k: np.asarray(v) for k,v in b.items()} for b in batch]
    
    def get_batch_size(self):
        return 1


def split_idx(text: bytes, offset: int) -> List[int]:
    """
    Split tokens in Baidu dataset and convert to integer token ids.
    """
    return [int(t) + offset for t in text.split(b"\x01") if len(t.strip()) > 0]


def preprocess(
    query: bytes,
    title: bytes,
    abstract: bytes,
    max_tokens: int,
    special_tokens: Dict[str, int],
    segment_types: Dict[str, int],
) -> Tuple[np.ndarray, np.ndarray]:
    """
    Format BERT model input as:
    [CLS] + query + [SEP] + title + [SEP] + content + [SEP] + [PAD]
    """
    query_idx = split_idx(query, TOKEN_OFFSET)
    title_idx = split_idx(title, TOKEN_OFFSET)
    abstract_idx = split_idx(abstract, TOKEN_OFFSET)

    query_tokens = [special_tokens["CLS"]] + query_idx + [special_tokens["SEP"]]
    query_token_types = [segment_types["QUERY"]] * len(query_tokens)

    text_tokens = title_idx + [special_tokens["SEP"]]
    text_tokens += abstract_idx + [special_tokens["SEP"]]
    text_token_types = [segment_types["TEXT"]] * len(text_tokens)

    tokens = query_tokens + text_tokens
    token_types = query_token_types + text_token_types

    padding = max(max_tokens - len(tokens), 0)
    tokens = tokens[:max_tokens] + padding * [special_tokens["PAD"]]
    token_types = token_types[:max_tokens] + padding * [segment_types["PAD"]]

    tokens = np.array(tokens, dtype=int)
    token_types = np.array(token_types, dtype=int)

    return tokens, token_types

def collate_for_eval(
        batch: List[dict], 
        max_tokens: int, 
        special_tokens: Dict[str, int],
        segment_types: Dict[str, int],
    ) -> dict:
<<<<<<< HEAD
    tokens = [[special_tokens["CLS"]] + batch[0]["query"] + [special_tokens["SEP"]] + \
                batch[0]["title"][k] + [special_tokens["SEP"]] + batch[0]["abstract"][k] + [special_tokens["SEP"]] 
                for k in range(len(batch[0]["label"]))]
    tokens = np.array([tk[:max_tokens] + max(max_tokens - len(tk), 0) * [special_tokens["PAD"]] for tk in tokens])
    token_types = [[segment_types["QUERY"]] * (len(batch[0]["query"]) + 2) + \
                    [segment_types["TEXT"]] * (len(batch[0]["abstract"][k]) + 2)
                    for k in range(len(batch[0]["label"]))]
    token_types = np.array([tt[:max_tokens] + max(max_tokens - len(tt), 0) * [segment_types["PAD"]] for tt in token_types])
    return {"tokens": tokens,
            "attention_mask": tokens > special_tokens["PAD"],
            "token_types": token_types,
            "label": np.array(batch[0]["label"]),
            "frequency_bucket": batch[0]["frequency_bucket"],
            }
=======
    b = batch[0]
    collated = {"tokens": [], "attention_mask": [], "token_types": []}
    n_docs = len(b["label"])
    
    for k in range(n_docs):
        query_tokens = [special_tokens["CLS"]] + b["query"] + [special_tokens["SEP"]]
        doc_tokens = b["title"][k] + [special_tokens["SEP"]] + b["abstract"][k] + [special_tokens["SEP"]]
        tokens = query_tokens + doc_tokens
        tokens = tokens[:max_tokens] + max(max_tokens - len(tokens), 0) * [special_tokens["PAD"]]
        collated["tokens"].append(np.asarray(tokens))

        query_token_types = [segment_types["QUERY"]] * len(query_tokens)
        doc_token_types = [segment_types["TEXT"]] * len(doc_tokens)
        token_types = query_token_types + doc_token_types
        token_types = token_types[:max_tokens] + max(max_tokens - len(token_types), 0) * [segment_types["PAD"]]
        collated["token_types"].append(np.asarray(token_types))

        collated["attention_mask"].append(tokens > special_tokens["PAD"])

    return {
        "tokens": np.concatenate(collated["tokens"], axis = 0),
        "attention_mask": np.concatenate(collated["attention_mask"], axis = 0),
        "token_types": np.concatenate(collated["token_types"], axis = 0),
        "label": np.asarray(b["label"]),
        "frequency_bucket": b["frequency_bucket"],
    }
>>>>>>> 0d82bc9c
<|MERGE_RESOLUTION|>--- conflicted
+++ resolved
@@ -265,22 +265,6 @@
         special_tokens: Dict[str, int],
         segment_types: Dict[str, int],
     ) -> dict:
-<<<<<<< HEAD
-    tokens = [[special_tokens["CLS"]] + batch[0]["query"] + [special_tokens["SEP"]] + \
-                batch[0]["title"][k] + [special_tokens["SEP"]] + batch[0]["abstract"][k] + [special_tokens["SEP"]] 
-                for k in range(len(batch[0]["label"]))]
-    tokens = np.array([tk[:max_tokens] + max(max_tokens - len(tk), 0) * [special_tokens["PAD"]] for tk in tokens])
-    token_types = [[segment_types["QUERY"]] * (len(batch[0]["query"]) + 2) + \
-                    [segment_types["TEXT"]] * (len(batch[0]["abstract"][k]) + 2)
-                    for k in range(len(batch[0]["label"]))]
-    token_types = np.array([tt[:max_tokens] + max(max_tokens - len(tt), 0) * [segment_types["PAD"]] for tt in token_types])
-    return {"tokens": tokens,
-            "attention_mask": tokens > special_tokens["PAD"],
-            "token_types": token_types,
-            "label": np.array(batch[0]["label"]),
-            "frequency_bucket": batch[0]["frequency_bucket"],
-            }
-=======
     b = batch[0]
     collated = {"tokens": [], "attention_mask": [], "token_types": []}
     n_docs = len(b["label"])
@@ -306,5 +290,4 @@
         "token_types": np.concatenate(collated["token_types"], axis = 0),
         "label": np.asarray(b["label"]),
         "frequency_bucket": b["frequency_bucket"],
-    }
->>>>>>> 0d82bc9c
+    }